--- conflicted
+++ resolved
@@ -7,11 +7,7 @@
 import traceback
 import logging
 
-<<<<<<< HEAD
-from .commands import tangle, stitch, sync, watch, status, loom
-=======
-from .commands import new, status, stitch, sync, tangle, watch
->>>>>>> a7a06ffc
+from .commands import new, status, stitch, sync, tangle, watch, loom
 from .errors.internal import bug_contact
 from .errors.user import HelpfulUserError, UserError
 from .version import __version__
@@ -29,11 +25,7 @@
         parser.add_argument(
             "-v", "--version", action="store_true", help="show version number"
         )
-<<<<<<< HEAD
-        argh.add_commands(parser, [tangle, stitch, sync, watch, status, loom])
-=======
-        argh.add_commands(parser, [new, status, stitch, sync, tangle, watch])
->>>>>>> a7a06ffc
+        argh.add_commands(parser, [new, loom, status, stitch, sync, tangle, watch])
         args = parser.parse_args()
 
         if args.version:
@@ -50,15 +42,11 @@
         log.info("Goodbye")
         sys.exit(0)
     except HelpfulUserError as e:
-        logging.error(e, exc_info=False)
+        log.error(e, exc_info=False)
         e.func()
         sys.exit(0)
     except UserError as e:
-<<<<<<< HEAD
-        log.error(e)
-=======
-        logging.error(e, exc_info=False)
->>>>>>> a7a06ffc
+        log.error(e, exc_info=False)
         sys.exit(0)
     except Exception as e:
         log.error(str(e))
