from dataclasses import dataclass
from textwrap import wrap
<<<<<<< HEAD
from typing import Any
=======
from typing import Callable
>>>>>>> a7a06ffc

from ..text_location import TextLocation


class UserError(Exception):
    def __str__(self):
        return "Unknown user error."


@dataclass
<<<<<<< HEAD
class ConfigError(UserError):
    expected: str
    got: Any

    def __str__(self):
        return f"Expected {self.expected}, got: {self.got}"
=======
class HelpfulUserError(UserError):
    """Raise a user error and supply an optional function `func` for context.

    Make sure to also execute e.func() in your error handling."""

    msg: str
    func: Callable = lambda: None

    def __str__(self):
        return f"error: {self.msg}"
>>>>>>> a7a06ffc


@dataclass
class IndentationError(UserError):
    location: TextLocation

    def __str__(self):
        return f"indentation error at `{self.location}`"


@dataclass
class ParseError(UserError):
    location: TextLocation
    msg: str

    def __str__(self):
        return f"parse error at {self.location}: {self.msg}"


@dataclass
class CyclicReference(UserError):
    ref_name: str
    cycle: list[str]

    def __str__(self):
        cycle_str = " -> ".join(self.cycle)
        return f"Cyclic reference in <<{self.ref_name}>>: {cycle_str}"


@dataclass
class MissingReference(UserError):
    ref_name: str
    location: TextLocation

    def __str__(self):
        return f"Missing reference `{self.ref_name}` at `{self.location}`"<|MERGE_RESOLUTION|>--- conflicted
+++ resolved
@@ -1,10 +1,5 @@
 from dataclasses import dataclass
-from textwrap import wrap
-<<<<<<< HEAD
-from typing import Any
-=======
-from typing import Callable
->>>>>>> a7a06ffc
+from typing import Any, Callable
 
 from ..text_location import TextLocation
 
@@ -15,14 +10,15 @@
 
 
 @dataclass
-<<<<<<< HEAD
 class ConfigError(UserError):
     expected: str
     got: Any
 
     def __str__(self):
         return f"Expected {self.expected}, got: {self.got}"
-=======
+
+
+@dataclass
 class HelpfulUserError(UserError):
     """Raise a user error and supply an optional function `func` for context.
 
@@ -33,7 +29,6 @@
 
     def __str__(self):
         return f"error: {self.msg}"
->>>>>>> a7a06ffc
 
 
 @dataclass
