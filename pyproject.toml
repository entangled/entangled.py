[tool.poetry]
name = "entangled-cli"
version = "2.0.0-beta-6"
description = "Literate Programming toolbox"
repository = "https://github.com/entangled/entangled.py"
homepage = "https://entangled.github.io/"
authors = ["Johan Hidding <j.hidding@esciencecenter.nl>"]
license = "Apache 2"
readme = "README.md"
packages = [
    { include = "entangled" }
]

[tool.poetry.dependencies]
python = "^3.11"          
mawk = "^0.1.4"           # use mawk as line parsing engine
watchdog = "^3.0.0"       # file watching
filelock = "^3.12.0"      # file lock for json db
argh = "^0.28.1"
rich = "^13.3.5"
<<<<<<< HEAD
pytest-asyncio = "^0.21.1"
=======
>>>>>>> 1650baa5
tomlkit = "^0.12.1"

[tool.poetry.group.dev.dependencies]
pytest = "^7.3.1"
mypy = "^1.3.0"
black = "^23.3.0"
pytest-cov = "^4.0.0"
mkdocs = "^1.4.3"
mkdocs-material = "^9.1.13"
mkdocstrings = {extras = ["python"], version = "^0.21.2"}
twine = "^4.0.2"
pytest-asyncio = "^0.21.1"

[build-system]
requires = ["poetry-core"]
build-backend = "poetry.core.masonry.api"

[tool.pytest.ini_options]
testpaths = [
    "test"
]

[tool.mypy]
packages = ["entangled"]
enable_incomplete_feature = ["TypeVarTuple"]

[tool.poetry.scripts]
entangled = "entangled.main:cli"<|MERGE_RESOLUTION|>--- conflicted
+++ resolved
@@ -18,10 +18,6 @@
 filelock = "^3.12.0"      # file lock for json db
 argh = "^0.28.1"
 rich = "^13.3.5"
-<<<<<<< HEAD
-pytest-asyncio = "^0.21.1"
-=======
->>>>>>> 1650baa5
 tomlkit = "^0.12.1"
 
 [tool.poetry.group.dev.dependencies]
