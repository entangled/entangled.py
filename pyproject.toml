[project]
name = "entangled-cli"
version = "2.1.13"
description = "Literate Programming toolbox"
authors = [{ name = "Johan Hidding", email = "j.hidding@esciencecenter.nl" }]
requires-python = "~=3.13"
readme = "README.md"
license = "Apache-2.0"
dependencies = [
        "mawk>=0.1.4,<0.2",
        "watchdog>=3.0.0,<4",
        "filelock>=3.12.0,<4",
        "argh>=0.30,<0.31",
        "rich>=13.3.5,<14",
        "tomlkit>=0.12.1,<0.13",
        "copier>=9,<10",
        "brei>=0.2.3,<0.3",
        "rich-argparse>=1.4.0,<2",
        "pexpect>=4.9.0,<5",
        "pyyaml>=6.0.1,<7",
        "types-PyYAML>=6.0.1,<7",
<<<<<<< HEAD
        "repl-session>=0.1.0",
=======
        "msgspec>=0.19.0",
>>>>>>> 27fac629
]

[project.urls]
Homepage = "https://entangled.github.io/"
Repository = "https://github.com/entangled/entangled.py"

[project.scripts]
entangled = "entangled.main:cli"

[dependency-groups]
dev = [
        "pytest>=7.3.1,<8",
        "mypy>=1.3.0,<2",
        "black>=23.3.0,<24",
        "pytest-cov>=4.0.0,<5",
        "mkdocs>=1.4.3,<2",
        "mkdocs-material>=9.1.13,<10",
        "mkdocstrings[python]>=0.21.2,<0.22",
        "pytest-asyncio>=0.21.1,<0.22",
        "ruff>=0.4.4,<0.5",
        "types-pyyaml>=6.0.12.20240311,<7",
        "types-pygments>=2.18.0.20240506,<3",
        "types-colorama>=0.4.15.20240311,<0.5",
        "python-lsp-server>=1.13.1",
]

[tool.hatch.build.targets.sdist]
include = ["entangled"]

[tool.hatch.build.targets.wheel]
include = ["entangled"]

[build-system]
requires = ["hatchling"]
build-backend = "hatchling.build"

[tool.pytest.ini_options]
testpaths = ["test"]

[tool.mypy]
packages = ["entangled"]<|MERGE_RESOLUTION|>--- conflicted
+++ resolved
@@ -3,7 +3,7 @@
 version = "2.1.13"
 description = "Literate Programming toolbox"
 authors = [{ name = "Johan Hidding", email = "j.hidding@esciencecenter.nl" }]
-requires-python = "~=3.13"
+requires-python = "~=3.11"
 readme = "README.md"
 license = "Apache-2.0"
 dependencies = [
@@ -19,11 +19,8 @@
         "pexpect>=4.9.0,<5",
         "pyyaml>=6.0.1,<7",
         "types-PyYAML>=6.0.1,<7",
-<<<<<<< HEAD
         "repl-session>=0.1.0",
-=======
         "msgspec>=0.19.0",
->>>>>>> 27fac629
 ]
 
 [project.urls]
